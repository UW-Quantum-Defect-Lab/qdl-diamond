import argparse
import tkinter as tk
import logging
import datetime
from threading import Thread

import numpy as np
import matplotlib.pyplot as plt
from matplotlib.backends.backend_tkagg import FigureCanvasTkAgg, NavigationToolbar2Tk
import matplotlib
import nidaqmx
import h5py

import qt3utils.nidaq
import qt3utils.datagenerators as datasources
import qt3utils.pulsers.pulseblaster
import nipiezojenapy

matplotlib.use('Agg')


parser = argparse.ArgumentParser(description='NI DAQ (PCIx 6363) / Jena Piezo Scanner',
                                 formatter_class=argparse.ArgumentDefaultsHelpFormatter)

parser.add_argument('-d', '--daq-name', default = 'Dev1', type=str, metavar = 'daq_name',
                    help='NI DAQ Device Name')
parser.add_argument('-st', '--signal-terminal', metavar = 'terminal', default = 'PFI0', type=str,
                    help='NI DAQ terminal connected to input digital TTL signal')
parser.add_argument('-c', '--clock-rate', metavar = 'rate (Hz)', default = 100000, type=int,
                    help='''Specifies the clock rate in Hz. If using an external clock,
                    you should specifiy the clock rate here so that the correct counts per
                    second are displayed. If using the internal NI DAQ clock (default behavior),
                    this value specifies the clock rate to use. Per the NI DAQ manual,
                    use a suitable clock rate for the device for best performance, which is an integer
                    multiple downsample of the digital sample clock.''')
parser.add_argument('-n', '--num-data-samples-per-batch', metavar = 'N', default = 250, type=int,
                    help='''Number of data points to acquire per DAQ batch request.
                           Note that only ONE data point is shown in the scope.
                           After each request to the NI DAQ for data, the mean count
                           rate from the batch is computed and displayed. Increasing
                           the "num-data-samples-per-batch" should reduce your noise, but
                           slow the response of the scope. Increase this value if the
                           scope appears too noisy.''')
parser.add_argument('-ct', '--clock-terminal', metavar = 'terminal', default = None, type=str,
                    help='''Specifies the digital input terminal to the NI DAQ to use for a clock.
                            If None, which is the default, the internal NI DAQ clock is used.''')
parser.add_argument('-to', '--rwtimeout', metavar = 'seconds', default = 10, type=int,
                    help='NI DAQ read/write timeout in seconds.')
parser.add_argument('-sc', '--signal-counter', metavar = 'ctrN', default = 'ctr2', type=str,
                    help='NI DAQ interal counter (ctr1, ctr2, ctr3, ctr4)')
parser.add_argument('--piezo-write-channels', metavar = '<ch0,ch1,ch2>', default = 'ao0,ao1,ao2', type=str,
                    help='List of analog output channels used to control the piezo position')
parser.add_argument('--piezo-read-channels', metavar = '<ch0,ch1,ch2>', default = 'ai0,ai1,ai2', type=str,
                    help='List of analog input channels used to read the piezo position')
parser.add_argument('-r', '--randomtest', action = 'store_true',
                    help='When true, program will run showing random numbers. This is for development testing.')
parser.add_argument('-q', '--quiet', action = 'store_true',
                    help='When true,logger level will be set to warning. Otherwise, set to "info".')
parser.add_argument('-cmap', metavar = '<MPL color>', default = 'gray',
                    help='Set the MatplotLib colormap scale')
parser.add_argument('-pb', '--pulse-blaster', metavar = '<PB board number>', default = 0, type=int,
                    help='Pulse Blaster board number')
parser.add_argument('-pmin', '--piezo-min-position', metavar = 'microns', default = 0, type=float,
                    help='sets min allowed position on piezo controller.')
parser.add_argument('-pmax', '--piezo-max-position', metavar = 'microns', default = 80, type=float,
                    help='sets min allowed position on piezo controller.')
parser.add_argument('-pscale', '--piezo-scale-microns-per-volt', default = 8, type=float,
                    help='sets micron to volt scale for piezo controller.')

args = parser.parse_args()

logger = logging.getLogger(__name__)
logging.basicConfig()

if args.quiet is False:
    logger.setLevel(logging.INFO)


class ScanImage:
    def __init__(self, mplcolormap = 'gray'):
        self.fig, self.ax = plt.subplots()
        self.cbar = None
        self.cmap = mplcolormap
        self.cid = self.fig.canvas.mpl_connect('button_press_event', self.onclick)
        self.ax.set_xlabel('x position (um)')
        self.ax.set_ylabel('y position (um)')
        self.log_data = False
        self.circle_pos = [0, 0] 

    def update(self, model):

        if self.log_data:
            data = np.log10(model.scanned_count_rate)
            data[np.isinf(data)] = 0 #protect against +-inf
        else:
            data = model.scanned_count_rate

        self.artist = self.ax.imshow(data, cmap=self.cmap, extent=[model.xmin,
                                                                   model.xmax + model.step_size,
                                                                   model.current_y + model.step_size,
                                                                   model.ymin])
        
<<<<<<< HEAD
=======
        for line in self.ax.lines:
                if line.get_label() == 'pos':
                    line.set_marker('')
        self.ax.plot(self.circle_pos[0],  self.circle_pos[1], 'ro', label = 'pos')

>>>>>>> d40279a6
        if self.cbar is None:
            self.cbar = self.fig.colorbar(self.artist, ax=self.ax)
        else:
            self.cbar.update_normal(self.artist)

        if self.log_data is False:
            self.cbar.formatter.set_powerlimits((0, 3))

        self.ax.set_xlabel('x position (um)')
        self.ax.set_ylabel('y position (um)')

    def reset(self):
        self.ax.cla()

    def set_onclick_callback(self, f):
        self.onclick_callback = f

    def onclick(self, event):
        if event.inaxes is self.ax:
            self.onclick_callback(event)
            if self.ax.lines:
                self.ax.lines[0].set_data([[event.xdata], [event.ydata]])
            else:
                self.ax.plot(event.xdata, event.ydata, 'yx', label='pointer')
            self.fig.canvas.draw()
            

            # draws a x for clicked point
            for line in self.ax.lines:
                if line.get_label() == 'pointer':
                    line.set_marker('')
            self.ax.plot(event.xdata, event.ydata,'yx', label='pointer')
            self.fig.canvas.draw()
            

            # draws a x for clicked point
            for line in self.ax.lines:
                if line.get_label() == 'pointer':
                    line.set_marker('')
            self.ax.plot(event.xdata, event.ydata,'yx', label='pointer')
            self.fig.canvas.draw()
            


class SidePanel():
    def __init__(self, root, scan_range):
        frame = tk.Frame(root)
        frame.pack(side=tk.LEFT, fill=tk.BOTH, expand=True)

        row = 0
        tk.Label(frame, text="Scan Settings", font='Helvetica 16').grid(row=row, column=0,pady=10)
        row += 1
        tk.Label(frame, text="x range (um)").grid(row=row, column=0)
        self.x_min_entry = tk.Entry(frame, width=10)
        self.x_max_entry = tk.Entry(frame, width=10)
        self.x_min_entry.insert(10, scan_range[0])
        self.x_max_entry.insert(10, scan_range[1])
        self.x_min_entry.grid(row=row, column=1)
        self.x_max_entry.grid(row=row, column=2)

        row += 1
        tk.Label(frame, text="y range (um)").grid(row=row, column=0)
        self.y_min_entry = tk.Entry(frame, width=10)
        self.y_max_entry = tk.Entry(frame, width=10)
        self.y_min_entry.insert(10, scan_range[0])
        self.y_max_entry.insert(10, scan_range[1])
        self.y_min_entry.grid(row=row, column=1)
        self.y_max_entry.grid(row=row, column=2)

        row += 1
        tk.Label(frame, text="step size (um)").grid(row=row, column=0)
        self.step_size_entry = tk.Entry(frame, width=10)
        self.step_size_entry.insert(10, 1.0)
        self.step_size_entry.grid(row=row, column=1)


        row += 1
        tk.Label(frame, text="set z (um)").grid(row=row, column=0)
        self.z_entry_text = tk.DoubleVar()
        self.z_entry = tk.Entry(frame, width=10, textvariable=self.z_entry_text)
        self.z_entry.grid(row=row, column=1)
        self.go_to_z_button = tk.Button(frame, text="Go To Z")
        self.go_to_z_button.grid(row=row, column=2)

        row += 1
        self.startButton = tk.Button(frame, text="Start Scan")
        self.startButton.grid(row=row, column=0)
        self.stopButton = tk.Button(frame, text="Stop Scan")
        self.stopButton.grid(row=row, column=1)
        self.saveScanButton = tk.Button(frame, text="Save Scan")
        self.saveScanButton.grid(row=row, column=2)

        row += 1
        self.popOutScanButton = tk.Button(frame, text="Popout Scan")
        self.popOutScanButton.grid(row=row, column=0)

        row += 1
        tk.Label(frame, text="Position").grid(row=row, column=0, pady=10)

        self.go_to_x_position_text = tk.DoubleVar()
        self.go_to_y_position_text = tk.DoubleVar()

        tk.Entry(frame, textvariable=self.go_to_x_position_text, width=7).grid(row=row, column=1, pady=5)
        tk.Entry(frame, textvariable=self.go_to_y_position_text, width=7).grid(row=row, column=2, pady=5)

        row += 1
        self.gotoButton = tk.Button(frame, text="Go To Position")
        self.gotoButton.grid(row=row, column=2)

        # row += 1
        # tk.Label(frame, text="Optimize Pos", font='Helvetica 16').grid(row=row, column=0, pady=10)
        row += 1
        tk.Label(frame, text="Optimize Range (um)").grid(row=row, column=0, columnspan=2)
        self.optimize_range_entry = tk.Entry(frame, width=10)
        self.optimize_range_entry.insert(5, 2)
        self.optimize_range_entry.grid(row=row, column=2)
        row += 1
        tk.Label(frame, text="Optimize StepSize (um)").grid(row=row, column=0, columnspan=2)
        self.optimize_step_size_entry = tk.Entry(frame, width=10)
        self.optimize_step_size_entry.insert(5, 0.25)
        self.optimize_step_size_entry.grid(row=row, column=2)
        row += 1
        self.optimize_x_button = tk.Button(frame, text="Optimize X")
        self.optimize_x_button.grid(row=row, column=0)
        self.optimize_y_button = tk.Button(frame, text="Optimize Y")
        self.optimize_y_button.grid(row=row, column=1)
        self.optimize_z_button = tk.Button(frame, text="Optimize Z")
        self.optimize_z_button.grid(row=row, column=2)

        row += 1
        tk.Label(frame, text="DAQ Settings", font='Helvetica 16').grid(row=row, column=0,pady=10)
        row += 1
        tk.Label(frame, text="N samples/step").grid(row=row, column=0)
        self.n_sample_size_value = tk.IntVar()
        self.n_sample_size_entry = tk.Entry(frame, width=10, textvariable = self.n_sample_size_value)
        self.n_sample_size_entry.grid(row=row, column=1)
        self.n_sample_size_value.set(args.num_data_samples_per_batch)

        row += 1
        tk.Label(frame, text="Pulse Blaster AOM").grid(row=row, column=0)
        self.hold_aom_button = tk.Button(frame, text="Hold AOM")
        self.hold_aom_button.grid(row=row, column=1, pady=(2,15))
        self.aom_pulse_blaster_channel = tk.Entry(frame, width=10)
        self.aom_pulse_blaster_channel.insert(10, '0')
        self.aom_pulse_blaster_channel.grid(row=row, column=2, pady=(2,15))

        row += 1
        tk.Label(frame, text="View Settings", font='Helvetica 16').grid(row=row, column=0, pady=10)
        row += 1
        self.set_color_map_button = tk.Button(frame, text="Set Color")
        self.set_color_map_button.grid(row=row, column=0, pady=(2,15))
        self.mpl_color_map_entry = tk.Entry(frame, width=10)
        self.mpl_color_map_entry.insert(10, args.cmap)
        self.mpl_color_map_entry.grid(row=row, column=1, pady=(2,15))

        self.log10Button = tk.Button(frame, text="Log10")
        self.log10Button.grid(row=row, column=2, pady=(2,15))

    def update_go_to_position(self, x = None, y = None, z = None):
        if x is not None:
            self.go_to_x_position_text.set(np.round(x,4))
        if y is not None:
            self.go_to_y_position_text.set(np.round(y,4))
        if z is not None:
            self.z_entry_text.set(np.round(z,4))

    def mpl_onclick_callback(self, mpl_event):
        if mpl_event.xdata and mpl_event.ydata:
            self.update_go_to_position(mpl_event.xdata, mpl_event.ydata)


class MainApplicationView():
    def __init__(self, main_frame, scan_range = [0,80]):
        frame = tk.Frame(main_frame)
        frame.pack(side=tk.LEFT, fill=tk.BOTH, expand=True)

        self.scan_view = ScanImage(args.cmap)
        self.sidepanel = SidePanel(main_frame, scan_range)
        self.scan_view.set_onclick_callback(self.sidepanel.mpl_onclick_callback)

        self.canvas = FigureCanvasTkAgg(self.scan_view.fig, master=frame)
        self.canvas.get_tk_widget().pack(side=tk.TOP, fill=tk.BOTH, expand=True)

        toolbar = NavigationToolbar2Tk(self.canvas, frame)
        toolbar.update()
        self.canvas._tkcanvas.pack(side=tk.TOP, fill=tk.BOTH, expand=True)

        self.canvas.draw()

    def show_optimization_plot(self, title, old_opt_value,
                                     new_opt_value,
                                     x_vals,
                                     y_vals, fit_coeff = None):
        win = tk.Toplevel()
        win.title(title)
        fig, ax = plt.subplots()
        ax.set_xlabel('position (um)')
        ax.set_ylabel('count rate (Hz)')
        ax.plot(x_vals, y_vals, label='data')
        ax.ticklabel_format(style='sci',scilimits=(0,3))
        ax.axvline(old_opt_value, linestyle='--', color='red', label=f'old position {old_opt_value:.2f}')
        ax.axvline(new_opt_value, linestyle='-', color='blue', label=f'new position {new_opt_value:.2f}')

        if fit_coeff is not None:
            y_fit = qt3utils.datagenerators.piezoscanner.gauss(x_vals, *fit_coeff)
            ax.plot(x_vals, y_fit, label='fit', color='orange')

        ax.legend()

        canvas = FigureCanvasTkAgg(fig, master=win)
        canvas.get_tk_widget().pack(side=tk.TOP, fill=tk.BOTH, expand=True)

        toolbar = NavigationToolbar2Tk(canvas, win)
        toolbar.update()
        canvas._tkcanvas.pack(side=tk.TOP, fill=tk.BOTH, expand=True)

        canvas.draw()

class MainTkApplication():

    def __init__(self, counter_scanner):
        self.root = tk.Tk()
        self.counter_scanner = counter_scanner
        scan_range = [counter_scanner.stage_controller.minimum_allowed_position,
                      counter_scanner.stage_controller.maximum_allowed_position]
        self.view = MainApplicationView(self.root, scan_range)
        self.view.sidepanel.startButton.bind("<Button>", self.start_scan)
        self.view.sidepanel.stopButton.bind("<Button>", self.stop_scan)
        self.view.sidepanel.log10Button.bind("<Button>", self.log_scan_image)
        self.view.sidepanel.gotoButton.bind("<Button>", self.go_to_position)
        self.view.sidepanel.go_to_z_button.bind("<Button>", self.go_to_z)
        self.view.sidepanel.saveScanButton.bind("<Button>", self.save_scan)
        self.view.sidepanel.popOutScanButton.bind("<Button>", self.pop_out_scan)

        self.view.sidepanel.set_color_map_button.bind("<Button>", self.set_color_map)
        self.view.sidepanel.hold_aom_button.bind("<Button>", self.hold_aom_with_pulse_blaster)

        self.view.sidepanel.optimize_x_button.bind("<Button>", lambda e: self.optimize('x'))
        self.view.sidepanel.optimize_y_button.bind("<Button>", lambda e: self.optimize('y'))
        self.view.sidepanel.optimize_z_button.bind("<Button>", lambda e: self.optimize('z'))

        self.root.protocol("WM_DELETE_WINDOW", self.on_closing)
        self.scan_thread = None

        self.optimized_position = {'x':0, 'y':0, 'z':-1}
        if self.counter_scanner.stage_controller:
            self.optimized_position['z'] = self.counter_scanner.stage_controller.get_current_position()[2]
        else:
            self.optimized_position['z'] = 20
        self.view.sidepanel.z_entry_text.set(np.round(self.optimized_position['z'],4))


    def run(self):
        self.root.title("QT3Scan: Piezo Controlled NIDAQ Digital Count Rate Scanner")
        self.root.deiconify()
        self.root.mainloop()

    def go_to_position(self, event = None):
        if self.counter_scanner.stage_controller:
            self.counter_scanner.stage_controller.go_to_position(x = self.view.sidepanel.go_to_x_position_text.get(), y = self.view.sidepanel.go_to_y_position_text.get())
        else:
            print(f'stage_controller would have moved to x,y = {self.view.sidepanel.go_to_x_position_text.get():.2f}, {self.view.sidepanel.go_to_y_position_text.get():.2f}')
        x, y  = self.view.sidepanel.go_to_x_position_text.get(),  self.view.sidepanel.go_to_y_position_text.get()
        self.optimized_position['x'] = x
<<<<<<< HEAD
        self.optimized_position['y'] = y
        if len(self.view.scan_view.ax.lines) > 1:
            self.view.scan_view.ax.lines[1].set_data([[x], [y]])
        else:
            self.view.scan_view.ax.plot(x, y, 'ro', label = 'pos')
=======
        self.optimized_position['y']  =y
        self.view.scan_view.circle_pos = [x,y]
>>>>>>> d40279a6
        if len(self.counter_scanner.scanned_count_rate) > 0:
            self.view.scan_view.update(self.counter_scanner)
            self.view.canvas.draw()

    def go_to_z(self, event = None):
        if self.counter_scanner.stage_controller:
            self.counter_scanner.stage_controller.go_to_position(z = self.view.sidepanel.z_entry_text.get())
        else:
            print(f'stage_controller would have moved to z = {self.view.sidepanel.z_entry_text.get():.2f}')
        self.optimized_position['z'] = self.view.sidepanel.z_entry_text.get()

    def set_color_map(self, event = None):
        #Is there a way for this function to exist entirely in the view code instead of here?
        self.view.scan_view.cmap = self.view.sidepanel.mpl_color_map_entry.get()
        if len(self.counter_scanner.scanned_count_rate) > 0:
            self.view.scan_view.update(self.counter_scanner)
            self.view.canvas.draw()

    def log_scan_image(self, event = None):
        #Is there a way for this function to exist entirely in the view code instead of here?
        self.view.scan_view.log_data = not self.view.scan_view.log_data
        if len(self.counter_scanner.scanned_count_rate) > 0:
            self.view.scan_view.update(self.counter_scanner)
            self.view.canvas.draw()

    def hold_aom_with_pulse_blaster(self, event = None):
        aom_channel = int(self.view.sidepanel.aom_pulse_blaster_channel.get())
        pb = qt3utils.pulsers.pulseblaster.PulseBlasterHoldAOM(args.pulse_blaster, aom_channel)
        pb.program_pulser_state()
        pb.start()

    def stop_scan(self, event = None):
        self.counter_scanner.stop()


    def pop_out_scan(self, event = None):
        """
        Creates a new TKinter window with the data from the current scan. This allows researchers
        to retain scan image in a separate window and run subsequent scans.
        """

        win = tk.Toplevel()
        win.title(f'Scan {datetime.datetime.now().strftime("%Y-%m-%d %H:%M:%S")}')

        new_scan_view = ScanImage(self.view.scan_view.cmap)
        new_scan_view.update(self.counter_scanner)

        canvas = FigureCanvasTkAgg(new_scan_view.fig, master=win)
        canvas.get_tk_widget().pack(side=tk.TOP, fill=tk.BOTH, expand=True)

        toolbar = NavigationToolbar2Tk(canvas, win)
        toolbar.update()
        canvas._tkcanvas.pack(side=tk.TOP, fill=tk.BOTH, expand=True)

        canvas.draw()

    def scan_thread_function(self, xmin, xmax, ymin, ymax, step_size, N):

        self.counter_scanner.set_scan_range(xmin, xmax, ymin, ymax)
        self.counter_scanner.step_size = step_size
        self.counter_scanner.set_num_data_samples_per_batch(N)

        try:
            self.counter_scanner.reset() #clears the data
            self.counter_scanner.start() #starts the DAQ
            self.counter_scanner.set_to_starting_position() #moves the stage to starting position

            while self.counter_scanner.still_scanning():
                self.counter_scanner.scan_x()
                self.view.scan_view.update(self.counter_scanner)
                self.view.canvas.draw()
                self.counter_scanner.move_y()

            self.counter_scanner.stop()

        except nidaqmx.errors.DaqError as e:
            logger.info(e)
            logger.info('Check for other applications using resources. If not, you may need to restart the application.')

        self.view.sidepanel.startButton['state'] = 'normal'
        self.view.sidepanel.go_to_z_button['state'] = 'normal'
        self.view.sidepanel.gotoButton['state'] = 'normal'
        self.view.sidepanel.saveScanButton['state'] = 'normal'
        self.view.sidepanel.popOutScanButton['state'] = 'normal'

        self.view.sidepanel.optimize_x_button['state'] = 'normal'
        self.view.sidepanel.optimize_y_button['state'] = 'normal'
        self.view.sidepanel.optimize_z_button['state'] = 'normal'

    def start_scan(self, event = None):
        self.view.sidepanel.startButton['state'] = 'disabled'
        self.view.sidepanel.go_to_z_button['state'] = 'disabled'
        self.view.sidepanel.gotoButton['state'] = 'disabled'
        self.view.sidepanel.saveScanButton['state'] = 'disabled'
        self.view.sidepanel.popOutScanButton['state'] = 'disabled'

        self.view.sidepanel.optimize_x_button['state'] = 'disabled'
        self.view.sidepanel.optimize_y_button['state'] = 'disabled'
        self.view.sidepanel.optimize_z_button['state'] = 'disabled'

        #clear the figure
        self.view.scan_view.reset()

        #get the scan settings
        xmin = float(self.view.sidepanel.x_min_entry.get())
        xmax = float(self.view.sidepanel.x_max_entry.get())
        ymin = float(self.view.sidepanel.y_min_entry.get())
        ymax = float(self.view.sidepanel.y_max_entry.get())

        args = [xmin, xmax, ymin, ymax]
        args.append(float(self.view.sidepanel.step_size_entry.get()))
        args.append(int(self.view.sidepanel.n_sample_size_value.get()))

        self.scan_thread = Thread(target=self.scan_thread_function,
                                  args = args)
        self.scan_thread.start()

    def save_scan(self, event = None):
        myformats = [('Compressed Numpy MultiArray', '*.npz'), ('Numpy Array (count rate only)', '*.npy'), ('HDF5', '*.h5')]
        afile = tk.filedialog.asksaveasfilename(filetypes=myformats, defaultextension='.npz')
        logger.info(afile)
        file_type = afile.split('.')[-1]
        if afile is None or afile == '':
            return # selection was canceled.

        data = dict(
                    raw_counts=self.counter_scanner.scanned_raw_counts,
                    count_rate=self.counter_scanner.scanned_count_rate,
                    scan_range=self.counter_scanner.get_completed_scan_range(),
                    step_size=self.counter_scanner.step_size,
                    daq_clock_rate=self.counter_scanner.rate_counter.clock_rate,
                    )

        if file_type == 'npy':
            np.save(afile, data['count_rate'])

        if file_type == 'npz':
            np.savez_compressed(afile, **data)

        elif file_type == 'h5':
            h5file = h5py.File(afile, 'w')
            for key, value in data.items():
                h5file.create_dataset(key, data=value)
            h5file.close()


    def optimize_thread_function(self, axis, central, range, step_size):

        try:
            data, axis_vals, opt_pos, coeff = self.counter_scanner.optimize_position(axis,
                                                                           central,
                                                                           range,
                                                                           step_size)
            self.optimized_position[axis] = opt_pos
            self.counter_scanner.stage_controller.go_to_position(**{axis:opt_pos})
            self.view.show_optimization_plot(f'Optimize {axis}',
                                             central,
                                             self.optimized_position[axis],
                                             axis_vals,
                                             data,
                                             coeff)
            self.view.sidepanel.update_go_to_position(**{axis:self.optimized_position[axis]})

        except nidaqmx.errors.DaqError as e:
            logger.info(e)
            logger.info('Check for other applications using resources. If not, you may need to restart the application.')


        self.view.sidepanel.startButton['state'] = 'normal'
        self.view.sidepanel.stopButton['state'] = 'normal'
        self.view.sidepanel.go_to_z_button['state'] = 'normal'
        self.view.sidepanel.gotoButton['state'] = 'normal'
        self.view.sidepanel.saveScanButton['state'] = 'normal'
        self.view.sidepanel.popOutScanButton['state'] = 'normal'

        self.view.sidepanel.optimize_x_button['state'] = 'normal'
        self.view.sidepanel.optimize_y_button['state'] = 'normal'
        self.view.sidepanel.optimize_z_button['state'] = 'normal'

    def optimize(self, axis):

        opt_range = float(self.view.sidepanel.optimize_range_entry.get())
        opt_step_size = float(self.view.sidepanel.optimize_step_size_entry.get())
        old_optimized_value = self.optimized_position[axis]

        self.counter_scanner.set_num_data_samples_per_batch(self.view.sidepanel.n_sample_size_value.get())

        self.view.sidepanel.startButton['state'] = 'disabled'
        self.view.sidepanel.stopButton['state'] = 'disabled'
        self.view.sidepanel.go_to_z_button['state'] = 'disabled'
        self.view.sidepanel.gotoButton['state'] = 'disabled'
        self.view.sidepanel.saveScanButton['state'] = 'disabled'
        self.view.sidepanel.popOutScanButton['state'] = 'disabled'

        self.view.sidepanel.optimize_x_button['state'] = 'disabled'
        self.view.sidepanel.optimize_y_button['state'] = 'disabled'
        self.view.sidepanel.optimize_z_button['state'] = 'disabled'

        self.optimize_thread = Thread(target=self.optimize_thread_function,
                                      args = (axis, old_optimized_value, opt_range, opt_step_size))
        self.optimize_thread.start()

    def on_closing(self):
        try:
            self.stop_scan()
            self.root.quit()
            self.root.destroy()
        except Exception as e:
            logger.debug(e)
            pass

def build_data_scanner():
    if args.randomtest:
        stage_controller = nipiezojenapy.BaseControl()
        data_acq = datasources.RandomRateCounter(simulate_single_light_source=True,
                                                 num_data_samples_per_batch=args.num_data_samples_per_batch)
    else:
        stage_controller = nipiezojenapy.PiezoControl(device_name = args.daq_name,
                                  write_channels = args.piezo_write_channels.split(','),
                                  read_channels = args.piezo_read_channels.split(','),
                                  min_position = args.piezo_min_position,
                                  max_position = args.piezo_max_position,
                                  scale_microns_per_volt = args.piezo_scale_microns_per_volt)

        data_acq = datasources.NiDaqDigitalInputRateCounter(args.daq_name,
                                                            args.signal_terminal,
                                                            args.clock_rate,
                                                            args.num_data_samples_per_batch,
                                                            args.clock_terminal,
                                                            args.rwtimeout,
                                                            args.signal_counter)

    scanner = datasources.CounterAndScanner(data_acq, stage_controller)

    return scanner


def main():
    tkapp = MainTkApplication(build_data_scanner())
    tkapp.run()


if __name__ == '__main__':
    main()<|MERGE_RESOLUTION|>--- conflicted
+++ resolved
@@ -100,14 +100,6 @@
                                                                    model.current_y + model.step_size,
                                                                    model.ymin])
         
-<<<<<<< HEAD
-=======
-        for line in self.ax.lines:
-                if line.get_label() == 'pos':
-                    line.set_marker('')
-        self.ax.plot(self.circle_pos[0],  self.circle_pos[1], 'ro', label = 'pos')
-
->>>>>>> d40279a6
         if self.cbar is None:
             self.cbar = self.fig.colorbar(self.artist, ax=self.ax)
         else:
@@ -372,16 +364,11 @@
             print(f'stage_controller would have moved to x,y = {self.view.sidepanel.go_to_x_position_text.get():.2f}, {self.view.sidepanel.go_to_y_position_text.get():.2f}')
         x, y  = self.view.sidepanel.go_to_x_position_text.get(),  self.view.sidepanel.go_to_y_position_text.get()
         self.optimized_position['x'] = x
-<<<<<<< HEAD
         self.optimized_position['y'] = y
         if len(self.view.scan_view.ax.lines) > 1:
             self.view.scan_view.ax.lines[1].set_data([[x], [y]])
         else:
             self.view.scan_view.ax.plot(x, y, 'ro', label = 'pos')
-=======
-        self.optimized_position['y']  =y
-        self.view.scan_view.circle_pos = [x,y]
->>>>>>> d40279a6
         if len(self.counter_scanner.scanned_count_rate) > 0:
             self.view.scan_view.update(self.counter_scanner)
             self.view.canvas.draw()
