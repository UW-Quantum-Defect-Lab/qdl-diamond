import time
import logging
import abc
from typing import Generator

import numpy as np
import nidaqmx

import qt3utils.nidaq

logger = logging.getLogger(__name__)


class RateCounterBase(abc.ABC):
    """
    Subclasses must implement a clock_rate attribute or property.
    """
    def __init__(self):
        self.running = False
        self.clock_rate = 0

    def stop(self):
        """
        subclasses may override this for custom behavior
        """
        self.running = False

    def start(self):
        """
        subclasses may override this for custom behavior
        """
        self.running = True

    def close(self):
        """
        subclasses may override this for custom behavior
        """
        pass

    @abc.abstractmethod
    def _read_samples(self):
        """
        subclasses must implement this method

        Should return total_counts, num_clock_samples
        """
        pass

    def sample_counts(self, n_batches=1, sum_counts=True) -> np.ndarray:
        """
        Performs n_batches of batch reads from _read_samples method.

        This is useful when hardware (such as NIDAQ) is pre-configured to acquire a fixed number of samples
        and the caller wishes to read more data than the number of samples acquired.
        For example, if the NiDAQ is configured to acquire 1000 clock samples, but the caller
        wishes to read 10000 samples, then this function may be called with n_batches=10.

        For each batch read (of size `num_data_samples_per_batch`), the
        total counts are summed. Because it's possible (though unlikely)
        for the hardware to return fewer than `num_data_samples_per_batch` measurements,
        the actual number of data samples per batch are also recorded.

        If sum_counts is False, a numpy array of shape (n_batches, 2) is returned, where
        the first element is the sum of the counts, and the second element is
        the actual number of clock samples per batch. This may be useful for the caller if
        they wish to perform their own averaging or other statistical analysis that may be time dependent.

        For example, if `self.num_data_samples_per_batch` is 5 and n_batches is 3,
        then reading counts from the NiDAQ may return

        #sample 1
        raw_counts_1 = [3,5,4,6,4]  # there are num_data_samples_per_batch=5 requested samples in this batch
        sum_counts_1 = 22
        size_counts_1 = 5
           summed batch 1: (22, 5)
        #sample 2
        raw_counts_2 = [5,5,7,3,4]
        sum_counts_2 = 24
        size_counts_2 = 5
           summed batch 2: (24, 5)
        #sample 3
        raw_counts_3 = [5,3,5,7] # it's possible, thought unlikely, nidaq returns fewer than num_data_samples_per_batch
        sum_counts_3 = 20
        size_counts_2 = 4
           summed batch 3: (20, 4)

        The summed batch values are combined into a numpy array of shape (3, 2)

        data = [
                [22, 5],
                [24, 5],
                [20, 4]
               ]
        If sum_counts is False, this numpy array of shape (3,2) will be returned.

        If sum_counts is True, data will be summed along axis=0 with keepdim=True,
        resulting in a numpy array of shape (1, 2).
        Following the example, the return value would be [[66, 14]].
        """

        data = np.zeros((n_batches, 2))
        for i in range(n_batches):
            data_sample, samples_read = self._read_samples()
            if samples_read > 0:
                data[i][0] = np.sum(data_sample[:samples_read])
            data[i][1] = samples_read
            logger.info(f'batch data (sum counts, num clock cycles per batch): {data[i]}')

        if sum_counts:
            return np.sum(data, axis=0, keepdims=True)
        else:
            return data

    def sample_count_rate(self, data_counts: np.ndarray) -> np.floating:
        """
        Converts the average count rate given the data_counts, using the object's
        clock_rate value. Expects data_counts to be a 2d numpy array
        of [[counts, clock_samples], [counts, clock_samples], ...] or a 2d array with one row: [[counts, clock_samples]]
        as is returned by the function, sample_counts, in this class.

        Returns the average count rate in counts/second
            = self.clock_rate * total counts/ total clock_samples)

        If the sum of all clock_samples is 0, will return np.nan.
        """
        _data = np.sum(data_counts, axis=0)
        if _data[1] > 0:
            return _data[0]/self.sample_time
        else:
            return np.nan

    def yield_count_rate(self) -> Generator[np.floating, None, None]:
        while self.running:
            count_data = self.sample_counts()  # because n_batches=1 (and sum=True) this returns a 2d array of shape (1, 2)
            yield self.sample_count_rate(count_data)  # because count_data is 2d, sample count rate returns a float c


class RandomRateCounter(RateCounterBase):
    """
    This random source acts like a light source with variable intensity.

    This is similar to a PL source moving in and out of focus.

    When 'simulated_single_light_source' is True at instantiation,
    this will simulate a sample with isolated bright spots, like NV centers in diamond and
    is used when testing the CounterAndScanner class in piezoscanner.py module.
    """
    def __init__(self, simulate_single_light_source=False, num_data_samples_per_batch=10):
        super().__init__()
        self.default_offset = 100
        self.signal_noise_amp = 0.2

        self.current_offset = self.default_offset
        self.current_direction = 1
        self.clock_rate = 0.9302010 # a totally random number :P
        self.simulate_single_light_source = simulate_single_light_source
        self.possible_offset_values = np.arange(5000, 100000, 1000)  # these create the "bright" positions
        self.num_data_samples_per_batch = num_data_samples_per_batch

    def _read_samples(self):
        """
        Returns a random number of counts
        """
        if self.simulate_single_light_source:
            if np.random.random(1)[0] < 0.005:
                self.current_offset = np.random.choice(self.possible_offset_values)
            else:
                self.current_offset = self.default_offset

        else:
            if np.random.random(1)[0] < 0.05:
                if np.random.random(1)[0] < 0.1:
                    self.current_direction = -1 * self.current_direction
                self.current_offset += self.current_direction*np.random.choice(self.possible_offset_values)

            if self.current_offset < self.default_offset:
                self.current_offset = self.default_offset
                self.current_direction = 1

        counts = self.signal_noise_amp * self.current_offset * np.random.random(self.num_data_samples_per_batch) + self.current_offset

        return counts, self.num_data_samples_per_batch


class NiDaqDigitalInputRateCounter(RateCounterBase):

    def __init__(self, daq_name = 'Dev1',
                       signal_terminal = 'PFI0',
                       clock_rate = 10000,
                       num_data_samples_per_batch = 1000,
                       clock_terminal = None,
                       read_write_timeout = 10,
                       signal_counter = 'ctr2',
                       trigger_terminal = None,
                       ):
        super().__init__()
        self.daq_name = daq_name
        self.signal_terminal = signal_terminal
        self.clock_rate = clock_rate
        self.clock_terminal = clock_terminal
        self.signal_counter = signal_counter
        self.read_write_timeout = read_write_timeout
        self.num_data_samples_per_batch = num_data_samples_per_batch
        self.trigger_terminal = trigger_terminal
        self.sample_time = 1

        self.read_lock = False

    def _configure_daq(self):
        self.nidaq_config = qt3utils.nidaq.EdgeCounter(self.daq_name)

        if self.clock_terminal is None:
            self.nidaq_config.configure_di_clock(clock_rate = self.clock_rate)
            clock_terminal = self.nidaq_config.clock_task_config['clock_terminal']
        else:
            clock_terminal = self.clock_terminal

        self.nidaq_config.configure_counter_period_measure(
            daq_counter = self.signal_counter,
            source_terminal = self.signal_terminal,
            N_samples_to_acquire_or_buffer_size = self.num_data_samples_per_batch,
            clock_terminal = clock_terminal,
            trigger_terminal = self.trigger_terminal,
            sampling_mode = nidaqmx.constants.AcquisitionType.FINITE)

        self.nidaq_config.create_counter_reader()

    def _read_samples(self):

        if self.running is False: #external thread could have stopped
            return np.zeros(1),0

        num_samples_per_channel = int(self.sample_time * self.clock_rate)
        data_buffer = np.zeros(num_samples_per_channel)
        self.nidaq_config.counter_task.timing.samp_quant_samp_per_chan = num_samples_per_channel
        samples_read = 0

        try:
            self.read_lock = True
            logger.info('starting counter task')
            self.nidaq_config.counter_task.wait_until_done()
            self.nidaq_config.counter_task.start()
<<<<<<< HEAD
<<<<<<< HEAD
            #DO WE NEED TO PAUSE HERE FOR DATA ACQUISITION?
            #another method will probably be to configure the task to continuously fill a buffer and read it
            #out... then we don't need to start and stop, right? TODO
            #and, with continuous acquisition, there might not need to be any time.sleep
            #logger.info(f'waiting for {1.1*self.num_data_samples_per_batch / self.clock_rate:.6f} seconds for data acquisition.')
            #time.sleep(1.1*self.num_data_samples_per_batch / self.clock_rate)
=======

>>>>>>> 6c81ffb6339817887170a0d1f37d6c89bb04d9e0
=======

>>>>>>> 6c81ffb6
            logger.info('reading data')
            samples_read = self.nidaq_config.counter_reader.read_many_sample_double(
                                    data_buffer,
                                    number_of_samples_per_channel=num_samples_per_channel,
                                    timeout=self.read_write_timeout)
            logger.info(f'returned {samples_read} samples')

        except Exception as e:
            logger.error(f'{type(e)}: {e}')
            raise e

        finally:
            try:
                self.nidaq_config.counter_task.stop()
            except Exception as e:
                logger.error(f'in finally.stop. {type(e)}: {e}')

            self.read_lock = False
            return data_buffer, samples_read

    def start(self):
        if self.running:
            self.stop()

        self._configure_daq()
        if self.nidaq_config.clock_task:
            self.nidaq_config.clock_task.start()
        self.running = True

    def _burn_and_log_exception(self, f):
        try:
            f()
        except Exception as e:
            logger.debug(e)
            pass

    def stop(self):
        if self.running:
            while self.read_lock:
                time.sleep(0.1) # wait for current read to complete

            if self.nidaq_config.clock_task:
                self._burn_and_log_exception(self.nidaq_config.clock_task.stop)
                self._burn_and_log_exception(self.nidaq_config.clock_task.close) # close the task to free resource on NIDAQ
            # self._burn_and_log_exception(self.nidaq_config.counter_task.stop) # will need to stop task if we move to continuous buffered acquisition
            self._burn_and_log_exception(self.nidaq_config.counter_task.close)

        self.running = False

    def close(self):
        self.stop()



<|MERGE_RESOLUTION|>--- conflicted
+++ resolved
@@ -240,20 +240,7 @@
             logger.info('starting counter task')
             self.nidaq_config.counter_task.wait_until_done()
             self.nidaq_config.counter_task.start()
-<<<<<<< HEAD
-<<<<<<< HEAD
-            #DO WE NEED TO PAUSE HERE FOR DATA ACQUISITION?
-            #another method will probably be to configure the task to continuously fill a buffer and read it
-            #out... then we don't need to start and stop, right? TODO
-            #and, with continuous acquisition, there might not need to be any time.sleep
-            #logger.info(f'waiting for {1.1*self.num_data_samples_per_batch / self.clock_rate:.6f} seconds for data acquisition.')
-            #time.sleep(1.1*self.num_data_samples_per_batch / self.clock_rate)
-=======
-
->>>>>>> 6c81ffb6339817887170a0d1f37d6c89bb04d9e0
-=======
-
->>>>>>> 6c81ffb6
+
             logger.info('reading data')
             samples_read = self.nidaq_config.counter_reader.read_many_sample_double(
                                     data_buffer,
